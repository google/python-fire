--- conflicted
+++ resolved
@@ -31,11 +31,8 @@
 
 import collections
 import itertools
-<<<<<<< HEAD
 import sys
 import typing
-=======
->>>>>>> efcf60f7
 
 from fire import completion
 from fire import custom_descriptions
@@ -493,13 +490,8 @@
 
   # We need to handle the case where there is a default of None, but otherwise
   # the argument has another type.
-<<<<<<< HEAD
   if arg_default == 'None' and not arg_type.startswith('Optional'):
-    arg_type = 'Optional[{}]'.format(arg_type)
-=======
-  if arg_default == 'None':
     arg_type = f'Optional[{arg_type}]'
->>>>>>> efcf60f7
 
   arg_type = f'Type: {arg_type}' if arg_type else ''
   available_space = max_str_length - len(arg_type)
@@ -532,16 +524,10 @@
   if arg in spec.annotations:
     arg_type = spec.annotations[arg]
     try:
-<<<<<<< HEAD
-      if sys.version_info[0:2] >= (3, 3):
-        if isinstance(arg_type, typing._GenericAlias):
-          arg_type = repr(arg_type).replace('typing.', '')
-          return arg_type
-        return arg_type.__qualname__
-      return arg_type.__name__
-=======
+      if isinstance(arg_type, typing._GenericAlias):
+        arg_type = repr(arg_type).replace('typing.', '')
+        return arg_type
       return arg_type.__qualname__
->>>>>>> efcf60f7
     except AttributeError:
       return repr(arg_type)
   return ''
