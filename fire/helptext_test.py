--- conflicted
+++ resolved
@@ -152,10 +152,6 @@
         help_screen)
     self.assertNotIn('NOTES', help_screen)
 
-<<<<<<< HEAD
-  @testutils.skipIf(
-      sys.version_info[0:2] < (3, 5),
-      'Python < 3.5 does not support type hints.')
   def testHelpTextFunctionWithTypesAndDefaultNoneFromTypingOptional(self):
     component = (
         tc.py3.WithDefaultsAndTypes().typing_optional_get_int)  # pytype: disable=module-attr
@@ -171,9 +167,6 @@
         help_screen)
     self.assertNotIn('NOTES', help_screen)
 
-  @testutils.skipIf(
-      sys.version_info[0:2] < (3, 5),
-      'Python < 3.5 does not support type hints.')
   def testHelpTextFunctionWithTypesAndDefaultNoneFromTypingUnion(self):
     component = (
         tc.py3.WithDefaultsAndTypes().typing_union_get_int)  # pytype: disable=module-attr
@@ -189,11 +182,6 @@
         help_screen)
     self.assertNotIn('NOTES', help_screen)
 
-  @testutils.skipIf(
-      sys.version_info[0:2] < (3, 5),
-      'Python < 3.5 does not support type hints.')
-=======
->>>>>>> efcf60f7
   def testHelpTextFunctionWithTypes(self):
     component = tc.py3.WithTypes().double  # pytype: disable=module-attr
     help_screen = helptext.HelpText(
