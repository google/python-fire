name: Python Fire

on:
  push:
    branches: ["master"]
  pull_request:
    branches: ["master"]

defaults:
  run:
    shell: bash

jobs:
  build:
    runs-on: ${{ matrix.os }}
    strategy:
      matrix:
<<<<<<< HEAD
        fail-fast: false
        os: ["windows-latest", "macos-latest", "ubuntu-latest"]
        python-version: ["3.8", "3.9", "3.10", "3.11", "3.12"]
        include:
          # adding some specific/older versions to the matrix
          - {os: "ubuntu-20.04", python-version: "3.7"}
=======
        python-version: ["3.7", "3.8", "3.9", "3.10", "3.11", "3.12", "3.13.0-rc.2"]
>>>>>>> efcf60f7

    steps:
     # Checkout the repo.
     - name: Checkout Python Fire repository
       uses: actions/checkout@v4

     # Set up Python environment.
     - name: Set up Python ${{ matrix.python-version }}
       uses: actions/setup-python@v5
       with:
         python-version: ${{ matrix.python-version }}

     # Build Python Fire using the build.sh script.
     - name: Run build script
       run: ./.github/scripts/build.sh
       env:
         PYTHON_VERSION: ${{ matrix.python-version }}<|MERGE_RESOLUTION|>--- conflicted
+++ resolved
@@ -15,16 +15,11 @@
     runs-on: ${{ matrix.os }}
     strategy:
       matrix:
-<<<<<<< HEAD
         fail-fast: false
         os: ["windows-latest", "macos-latest", "ubuntu-latest"]
-        python-version: ["3.8", "3.9", "3.10", "3.11", "3.12"]
+        python-version: ["3.8", "3.9", "3.10", "3.11", "3.12", "3.13.0-rc.2"]
         include:
-          # adding some specific/older versions to the matrix
           - {os: "ubuntu-20.04", python-version: "3.7"}
-=======
-        python-version: ["3.7", "3.8", "3.9", "3.10", "3.11", "3.12", "3.13.0-rc.2"]
->>>>>>> efcf60f7
 
     steps:
      # Checkout the repo.
