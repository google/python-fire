--- conflicted
+++ resolved
@@ -5,13 +5,11 @@
     branches: ["master"]
   pull_request:
     branches: ["master"]
-<<<<<<< HEAD
-=======
+
 
 defaults:
   run:
     shell: bash
->>>>>>> 90b7f824
 
 jobs:
   build:
