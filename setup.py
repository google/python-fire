--- conflicted
+++ resolved
@@ -62,12 +62,9 @@
 
         'Programming Language :: Python',
         'Programming Language :: Python :: 3',
-<<<<<<< HEAD
         'Programming Language :: Python :: 3 :: Only',
         'Programming Language :: Python :: 3.5',
         'Programming Language :: Python :: 3.6',
-=======
->>>>>>> 5b2dadd7
         'Programming Language :: Python :: 3.7',
         'Programming Language :: Python :: 3.8',
         'Programming Language :: Python :: 3.9',
