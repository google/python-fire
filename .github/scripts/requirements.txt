setuptools <=80.9.0
pip
pylint <3.3.7
pytest <=8.3.5
pytest-pylint <=1.1.2
pytest-runner <7.0.0
<<<<<<< HEAD
termcolor <3.2.0
hypothesis <6.131.0
levenshtein <=0.27.1
=======
termcolor <2.6.0
hypothesis <6.133.0
levenshtein <=0.26.1
>>>>>>> dba7e1d0
<|MERGE_RESOLUTION|>--- conflicted
+++ resolved
@@ -4,12 +4,6 @@
 pytest <=8.3.5
 pytest-pylint <=1.1.2
 pytest-runner <7.0.0
-<<<<<<< HEAD
 termcolor <3.2.0
-hypothesis <6.131.0
-levenshtein <=0.27.1
-=======
-termcolor <2.6.0
 hypothesis <6.133.0
-levenshtein <=0.26.1
->>>>>>> dba7e1d0
+levenshtein <=0.27.1