--- conflicted
+++ resolved
@@ -1,15 +1,3 @@
-<<<<<<< HEAD
-setuptools <=69.1.1
-pip
-pylint <2.15.10
-pytest <=8.1.1
-pytest-pylint <=1.1.2
-pytest-runner <7.0.0
-termcolor <2.5.0
-hypothesis <6.100.0
-levenshtein <=0.25.0
-mock <6.0.0
-=======
 setuptools <=75.1.0
 pip
 pylint <3.2.8
@@ -18,5 +6,4 @@
 pytest-runner <7.0.0
 termcolor <2.5.0
 hypothesis <6.113.0
-levenshtein <=0.26.0
->>>>>>> 5b2dadd7
+levenshtein <=0.26.0