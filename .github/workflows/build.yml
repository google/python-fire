--- conflicted
+++ resolved
@@ -1,16 +1,10 @@
 name: Python Fire
 
-<<<<<<< HEAD
-on: [push, pull_request]
-=======
 on:
   push:
-    branches:
-      - master
+    branches: ["master"]
   pull_request:
-    branches:
-      - master
->>>>>>> 5b2dadd7
+    branches: ["master"]
 
 jobs:
   build:
