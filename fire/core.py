# Copyright (C) 2018 Google Inc.
#
# Licensed under the Apache License, Version 2.0 (the "License");
# you may not use this file except in compliance with the License.
# You may obtain a copy of the License at
#
# http://www.apache.org/licenses/LICENSE-2.0
#
# Unless required by applicable law or agreed to in writing, software
# distributed under the License is distributed on an "AS IS" BASIS,
# WITHOUT WARRANTIES OR CONDITIONS OF ANY KIND, either express or implied.
# See the License for the specific language governing permissions and
# limitations under the License.

"""Python Fire is a library for creating CLIs from absolutely any Python object.

You can call Fire on any Python object:
functions, classes, modules, objects, dictionaries, lists, tuples, etc.
They all work!

Python Fire turns any Python object into a command line interface.
Simply call the Fire function as your main method to create a CLI.

When using Fire to build a CLI, your main method includes a call to Fire. Eg:

def main(argv):
  fire.Fire(Component)

A Fire CLI command is run by consuming the arguments in the command in order to
access a member of current component, call the current component (if it's a
function), or instantiate the current component (if it's a class). The target
component begins as Component, and at each operation the component becomes the
result of the preceding operation.

For example "command fn arg1 arg2" might access the "fn" property of the initial
target component, and then call that function with arguments 'arg1' and 'arg2'.
Additional examples are available in the examples directory.

Fire Flags, common to all Fire CLIs, must go after a separating "--". For
example, to get help for a command you might run: `command -- --help`.

The available flags for all Fire CLIs are:
  -v --verbose: Include private members in help and usage information.
  -h --help: Provide help and usage information for the command.
  -i --interactive: Drop into a Python REPL after running the command.
  --completion: Write the Bash completion script for the tool to stdout.
  --completion fish: Write the Fish completion script for the tool to stdout.
  --separator SEPARATOR: Use SEPARATOR in place of the default separator, '-'.
  --trace: Get the Fire Trace for the command.
"""

from __future__ import absolute_import
from __future__ import division
from __future__ import print_function

import inspect
import json
import os
import pipes
import re
import shlex
import sys
import types

from fire import completion
from fire import decorators
from fire import formatting
from fire import helptext
from fire import inspectutils
from fire import interact
from fire import parser
from fire import trace
from fire import value_types
from fire.console import console_io
import six


def Fire(component=None, command=None, name=None):
  """This function, Fire, is the main entrypoint for Python Fire.

  Executes a command either from the `command` argument or from sys.argv by
  recursively traversing the target object `component`'s members consuming
  arguments, evaluating functions, and instantiating classes as it goes.

  When building a CLI with Fire, your main method should call this function.

  Args:
    component: The initial target component.
    command: Optional. If supplied, this is the command executed. If not
        supplied, then the command is taken from sys.argv instead. This can be
        a string or a list of strings; a list of strings is preferred.
    name: Optional. The name of the command as entered at the command line.
        Used in interactive mode and for generating the completion script.
  Returns:
    The result of executing the Fire command. Execution begins with the initial
    target component. The component is updated by using the command arguments
    to either access a member of the current component, call the current
    component (if it's a function), or instantiate the current component (if
    it's a class). When all arguments are consumed and there's no function left
    to call or class left to instantiate, the resulting current component is
    the final result.
  Raises:
    ValueError: If the command argument is supplied, but not a string or a
        sequence of arguments.
    FireExit: When Fire encounters a FireError, Fire will raise a FireExit with
        code 2. When used with the help or trace flags, Fire will raise a
        FireExit with code 0 if successful.
  """
  name = name or os.path.basename(sys.argv[0])

  # Get args as a list.
  if isinstance(command, six.string_types):
    args = shlex.split(command)
  elif isinstance(command, (list, tuple)):
    args = command
  elif command is None:
    # Use the command line args by default if no command is specified.
    args = sys.argv[1:]
  else:
    raise ValueError('The command argument must be a string or a sequence of '
                     'arguments.')

  args, flag_args = parser.SeparateFlagArgs(args)

  argparser = parser.CreateParser()
  parsed_flag_args, unused_args = argparser.parse_known_args(flag_args)

  context = {}
  if parsed_flag_args.interactive or component is None:
    # Determine the calling context.
    caller = inspect.stack()[1]
    caller_frame = caller[0]
    caller_globals = caller_frame.f_globals
    caller_locals = caller_frame.f_locals
    context.update(caller_globals)
    context.update(caller_locals)

  component_trace = _Fire(component, args, parsed_flag_args, context, name)

  if component_trace.HasError():
    _DisplayError(component_trace)
    raise FireExit(2, component_trace)
  if component_trace.show_trace and component_trace.show_help:
    output = ['Fire trace:\n{trace}\n'.format(trace=component_trace)]
    result = component_trace.GetResult()
    help_text = helptext.HelpText(
        result, trace=component_trace, verbose=component_trace.verbose)
    output.append(help_text)
    Display(output, out=sys.stderr)
    raise FireExit(0, component_trace)
  if component_trace.show_trace:
    output = ['Fire trace:\n{trace}'.format(trace=component_trace)]
    Display(output, out=sys.stderr)
    raise FireExit(0, component_trace)
  if component_trace.show_help:
    result = component_trace.GetResult()
    help_text = helptext.HelpText(
        result, trace=component_trace, verbose=component_trace.verbose)
    output = [help_text]
    Display(output, out=sys.stderr)
    raise FireExit(0, component_trace)

  # The command succeeded normally; print the result.
  _PrintResult(component_trace, verbose=component_trace.verbose)
  result = component_trace.GetResult()
  return result


def Display(lines, out):
  text = '\n'.join(lines) + '\n'
  console_io.More(text, out=out)


def CompletionScript(name, component, shell):
  """Returns the text of the completion script for a Fire CLI."""
  return completion.Script(name, component, shell=shell)


class FireError(Exception):
  """Exception used by Fire when a Fire command cannot be executed.

  These exceptions are not raised by the Fire function, but rather are caught
  and added to the FireTrace.
  """


class FireExit(SystemExit):  # pylint: disable=g-bad-exception-name
  """An exception raised by Fire to the client in the case of a FireError.

  The trace of the Fire program is available on the `trace` property.

  This exception inherits from SystemExit, so clients may explicitly catch it
  with `except SystemExit` or `except FireExit`. If not caught, this exception
  will cause the client program to exit without a stacktrace.
  """

  def __init__(self, code, component_trace):
    """Constructs a FireExit exception.

    Args:
      code: (int) Exit code for the Fire CLI.
      component_trace: (FireTrace) The trace for the Fire command.
    """
    super(FireExit, self).__init__(code)
    self.trace = component_trace


def _IsHelpShortcut(component_trace, remaining_args):
  """Determines if the user is trying to access help without '--' separator.

  For example, mycmd.py --help instead of mycmd.py -- --help.

  Args:
    component_trace: (FireTrace) The trace for the Fire command.
    remaining_args: List of remaining args that haven't been consumed yet.
  Returns:
    True if help is requested, False otherwise.
  """
  show_help = False
  if remaining_args:
    target = remaining_args[0]
    if target in ('-h', '--help'):
      # Check if --help would be consumed as a keyword argument, or is a member.
      component = component_trace.GetResult()
      if inspect.isclass(component) or inspect.isroutine(component):
        fn_spec = inspectutils.GetFullArgSpec(component)
        _, remaining_kwargs, _ = _ParseKeywordArgs(remaining_args, fn_spec)
        show_help = target in remaining_kwargs
      else:
        members = dict(inspect.getmembers(component))
        show_help = target not in members

  if show_help:
    component_trace.show_help = True
    command = '{cmd} -- --help'.format(cmd=component_trace.GetCommand())
    print('INFO: Showing help with the command {cmd}.\n'.format(
        cmd=pipes.quote(command)), file=sys.stderr)
  return show_help


def _PrintResult(component_trace, verbose=False):
  """Prints the result of the Fire call to stdout in a human readable way."""
  # TODO(dbieber): Design human readable deserializable serialization method
  # and move serialization to its own module.
  result = component_trace.GetResult()

  if value_types.HasCustomStr(result):
    # If the object has a custom __str__ method, rather than one inherited from
    # object, then we use that to serialize the object.
    print(str(result))
    return

  if isinstance(result, (list, set, frozenset, types.GeneratorType)):
    for i in result:
      print(_OneLineResult(i))
  elif inspect.isgeneratorfunction(result):
    raise NotImplementedError
  elif isinstance(result, dict) and value_types.IsSimpleGroup(result):
    print(_DictAsString(result, verbose))
  elif isinstance(result, tuple):
    print(_OneLineResult(result))
  elif isinstance(result, value_types.VALUE_TYPES):
    if result is not None:
      print(result)
  else:
    help_text = helptext.HelpText(
        result, trace=component_trace, verbose=verbose)
    output = [help_text]
    Display(output, out=sys.stdout)


def _DisplayError(component_trace):
  """Prints the Fire trace and the error to stdout."""
  result = component_trace.GetResult()

  output = []
  show_help = False
  for help_flag in ('-h', '--help'):
    if help_flag in component_trace.elements[-1].args:
      show_help = True

  if show_help:
    command = '{cmd} -- --help'.format(cmd=component_trace.GetCommand())
    print('INFO: Showing help with the command {cmd}.\n'.format(
        cmd=pipes.quote(command)), file=sys.stderr)
    help_text = helptext.HelpText(result, trace=component_trace,
                                  verbose=component_trace.verbose)
    output.append(help_text)
    Display(output, out=sys.stderr)
  else:
    print(formatting.Error('ERROR: ')
          + component_trace.elements[-1].ErrorAsStr(),
          file=sys.stderr)
    error_text = helptext.UsageText(result, trace=component_trace,
                                    verbose=component_trace.verbose)
    print(error_text, file=sys.stderr)


def _DictAsString(result, verbose=False):
  """Returns a dict as a string.

  Args:
    result: The dict to convert to a string
    verbose: Whether to include 'hidden' members, those keys starting with _.
  Returns:
    A string representing the dict
  """

  # We need to do 2 iterations over the items in the result dict
  # 1) Getting visible items and the longest key for output formatting
  # 2) Actually construct the output lines
  class_attrs = inspectutils.GetClassAttrsDict(result)
  result_visible = {
      key: value for key, value in result.items()
      if completion.MemberVisible(result, key, value,
                                  class_attrs=class_attrs, verbose=verbose)
  }

  if not result_visible:
    return '{}'

  longest_key = max(len(str(key)) for key in result_visible.keys())
  format_string = '{{key:{padding}s}} {{value}}'.format(padding=longest_key + 1)

  lines = []
  for key, value in result.items():
    if completion.MemberVisible(result, key, value, class_attrs=class_attrs,
                                verbose=verbose):
      line = format_string.format(key=str(key) + ':',
                                  value=_OneLineResult(value))
      lines.append(line)
  return '\n'.join(lines)


def _OneLineResult(result):
  """Returns result serialized to a single line string."""
  # TODO(dbieber): Ensure line is fewer than eg 120 characters.
  if isinstance(result, six.string_types):
    return str(result).replace('\n', ' ')

  # TODO(dbieber): Show a small amount of usage information about the function
  # or module if it fits cleanly on the line.
  if inspect.isfunction(result):
    return '<function {name}>'.format(name=result.__name__)

  if inspect.ismodule(result):
    return '<module {name}>'.format(name=result.__name__)

  try:
    # Don't force conversion to ascii.
    return json.dumps(result, ensure_ascii=False)
  except (TypeError, ValueError):
    return str(result).replace('\n', ' ')


def _Fire(component, args, parsed_flag_args, context, name=None):
  """Execute a Fire command on a target component using the args supplied.

  Arguments that come after a final isolated '--' are treated as Flags, eg for
  interactive mode or completion script generation.

  Other arguments are consumed by the execution of the Fire command, eg in the
  traversal of the members of the component, or in calling a function or
  instantiating a class found during the traversal.

  The steps performed by this method are:

  1. Parse any Flag args (the args after the final --)

  2. Start with component as the current component.
  2a. If the current component is a class, instantiate it using args from args.
  2b. If the component is a routine, call it using args from args.
  2c. If the component is a sequence, index into it using an arg from
      args.
  2d. If possible, access a member from the component using an arg from args.
  2e. If the component is a callable object, call it using args from args.
  2f. Repeat 2a-2e until no args remain.
  Note: Only the first applicable rule from 2a-2e is applied in each iteration.
  After each iteration of step 2a-2e, the current component is updated to be the
  result of the applied rule.

  3a. Embed into ipython REPL if interactive mode is selected.
  3b. Generate a completion script if that flag is provided.

  In step 2, arguments will only ever be consumed up to a separator; a single
  step will never consume arguments from both sides of a separator.
  The separator defaults to a hyphen (-), and can be overwritten with the
  --separator Fire argument.

  Args:
    component: The target component for Fire.
    args: A list of args to consume in Firing on the component, usually from
        the command line.
    parsed_flag_args: The values of the flag args (e.g. --verbose, --separator)
        that are part of every Fire CLI.
    context: A dict with the local and global variables available at the call
        to Fire.
    name: Optional. The name of the command. Used in interactive mode and in
        the tab completion script.
  Returns:
    FireTrace of components starting with component, tracing Fire's execution
        path as it consumes args.
  Raises:
    ValueError: If there are arguments that cannot be consumed.
    ValueError: If --completion is specified but no name available.
  """
  verbose = parsed_flag_args.verbose
  interactive = parsed_flag_args.interactive
  separator = parsed_flag_args.separator
  show_completion = parsed_flag_args.completion
  show_help = parsed_flag_args.help
  show_trace = parsed_flag_args.trace

  # component can be a module, class, routine, object, etc.
  if component is None:
    component = context

  initial_component = component
  component_trace = trace.FireTrace(
      initial_component=initial_component, name=name, separator=separator,
      verbose=verbose, show_help=show_help, show_trace=show_trace)

  instance = None
  remaining_args = args
  while True:
    last_component = component
    initial_args = remaining_args

    if not remaining_args and (show_help or interactive or show_trace
                               or show_completion is not None):
      # Don't initialize the final class or call the final function unless
      # there's a separator after it, and instead process the current component.
      break

    if _IsHelpShortcut(component_trace, remaining_args):
      remaining_args = []
      break

    saved_args = []
    used_separator = False
    if separator in remaining_args:
      # For the current component, only use arguments up to the separator.
      separator_index = remaining_args.index(separator)
      saved_args = remaining_args[separator_index + 1:]
      remaining_args = remaining_args[:separator_index]
      used_separator = True
    assert separator not in remaining_args

    handled = False
    candidate_errors = []

    is_callable = inspect.isclass(component) or inspect.isroutine(component)
    is_callable_object = callable(component) and not is_callable
    is_sequence = isinstance(component, (list, tuple))
    is_map = isinstance(component, dict) or inspectutils.IsNamedTuple(component)

    if not handled and is_callable:
      # The component is a class or a routine; we'll try to initialize it or
      # call it.
      is_class = inspect.isclass(component)

      try:
        component, remaining_args = _CallAndUpdateTrace(
            component,
            remaining_args,
            component_trace,
            treatment='class' if is_class else 'routine',
            target=component.__name__)
        handled = True
      except FireError as error:
        candidate_errors.append((error, initial_args))

      if handled and last_component is initial_component:
        # If the initial component is a class, keep an instance for use with -i.
        instance = component

    if not handled and is_sequence and remaining_args:
      # The component is a tuple or list; we'll try to access a member.
      arg = remaining_args[0]
      try:
        index = int(arg)
        component = component[index]
        handled = True
      except (ValueError, IndexError):
        error = FireError(
            'Unable to index into component with argument:', arg)
        candidate_errors.append((error, initial_args))

      if handled:
        remaining_args = remaining_args[1:]
        filename = None
        lineno = None
        component_trace.AddAccessedProperty(
            component, index, [arg], filename, lineno)

    if not handled and is_map and remaining_args:
      # The component is a dict or other key-value map; try to access a member.
      target = remaining_args[0]

      # Treat namedtuples as dicts when handling them as a map.
      if inspectutils.IsNamedTuple(component):
        component_dict = component._asdict()  # pytype: disable=attribute-error
      else:
        component_dict = component

      if target in component_dict:
        component = component_dict[target]
        handled = True
      elif target.replace('-', '_') in component_dict:
        component = component_dict[target.replace('-', '_')]
        handled = True
      else:
        # The target isn't present in the dict as a string key, but maybe it is
        # a key as another type.
        # TODO(dbieber): Consider alternatives for accessing non-string keys.
        for key, value in component_dict.items():
          if target == str(key):
            component = value
            handled = True
            break

      if handled:
        remaining_args = remaining_args[1:]
        filename = None
        lineno = None
        component_trace.AddAccessedProperty(
            component, target, [target], filename, lineno)
      else:
        error = FireError('Cannot find key:', target)
        candidate_errors.append((error, initial_args))

    if not handled and remaining_args:
      # Object handler. We'll try to access a member of the component.
      try:
        target = remaining_args[0]

        component, consumed_args, remaining_args = _GetMember(
            component, remaining_args)
        handled = True

        filename, lineno = inspectutils.GetFileAndLine(component)

        component_trace.AddAccessedProperty(
            component, target, consumed_args, filename, lineno)

      except FireError as error:
        # Couldn't access member.
        candidate_errors.append((error, initial_args))

    if not handled and is_callable_object:
      # The component is a callable object; we'll try to call it.
      try:
        component, remaining_args = _CallAndUpdateTrace(
            component,
            remaining_args,
            component_trace,
            treatment='callable')
        handled = True
      except FireError as error:
        candidate_errors.append((error, initial_args))

    if not handled and candidate_errors:
      error, initial_args = candidate_errors[0]
      component_trace.AddError(error, initial_args)
      return component_trace

    if used_separator:
      # Add back in the arguments from after the separator.
      if remaining_args:
        remaining_args = remaining_args + [separator] + saved_args
      elif (inspect.isclass(last_component)
            or inspect.isroutine(last_component)):
        remaining_args = saved_args
        component_trace.AddSeparator()
      elif component is not last_component:
        remaining_args = [separator] + saved_args
      else:
        # It was an unnecessary separator.
        remaining_args = saved_args

    if component is last_component and remaining_args == initial_args:
      # We're making no progress.
      break

  if remaining_args:
    component_trace.AddError(
        FireError('Could not consume arguments:', remaining_args),
        initial_args)
    return component_trace

  if show_completion is not None:
    if name is None:
      raise ValueError('Cannot make completion script without command name')
    script = CompletionScript(name, initial_component, shell=show_completion)
    component_trace.AddCompletionScript(script)

  if interactive:
    variables = context.copy()

    if name is not None:
      variables[name] = initial_component
    variables['component'] = initial_component
    variables['result'] = component
    variables['trace'] = component_trace

    if instance is not None:
      variables['self'] = instance

    interact.Embed(variables, verbose)

    component_trace.AddInteractiveMode()

  return component_trace


def _GetMember(component, args):
  """Returns a subcomponent of component by consuming an arg from args.

  Given a starting component and args, this function gets a member from that
  component, consuming one arg in the process.

  Args:
    component: The component from which to get a member.
    args: Args from which to consume in the search for the next component.
  Returns:
    component: The component that was found by consuming an arg.
    consumed_args: The args that were consumed by getting this member.
    remaining_args: The remaining args that haven't been consumed yet.
  Raises:
    FireError: If we cannot consume an argument to get a member.
  """
  members = dir(component)
  arg = args[0]
  arg_names = [
      arg,
      arg.replace('-', '_'),  # treat '-' as '_'.
  ]

  for arg_name in arg_names:
    if arg_name in members:
      return getattr(component, arg_name), [arg], args[1:]

  raise FireError('Could not consume arg:', arg)


def _CallAndUpdateTrace(component, args, component_trace, treatment='class',
                        target=None):
  """Call the component by consuming args from args, and update the FireTrace.

  The component could be a class, a routine, or a callable object. This function
  calls the component and adds the appropriate action to component_trace.

  Args:
    component: The component to call
    args: Args for calling the component
    component_trace: FireTrace object that contains action trace
    treatment: Type of treatment used. Indicating whether we treat the component
        as a class, a routine, or a callable.
    target: Target in FireTrace element, default is None. If the value is None,
        the component itself will be used as target.
  Returns:
    component: The object that is the result of the callable call.
    remaining_args: The remaining args that haven't been consumed yet.
  """
  if not target:
    target = component
  filename, lineno = inspectutils.GetFileAndLine(component)
  metadata = decorators.GetMetadata(component)
  fn = component.__call__ if treatment == 'callable' else component
  parse = _MakeParseFn(fn, metadata)
  (varargs, kwargs), consumed_args, remaining_args, capacity = parse(args)
  component = fn(*varargs, **kwargs)

<<<<<<< HEAD
  if six.PY34:
    import asyncio  # pylint: disable=import-error
    if asyncio.iscoroutinefunction(fn):
      loop = asyncio.get_event_loop()
      result = loop.run_until_complete(fn(*varargs, **kwargs))
    else:
      result = fn(*varargs, **kwargs)
  else:
    result = fn(*varargs, **kwargs)
  return result, consumed_args, remaining_args, capacity
=======
  if treatment == 'class':
    action = trace.INSTANTIATED_CLASS
  elif treatment == 'routine':
    action = trace.CALLED_ROUTINE
  else:
    action = trace.CALLED_CALLABLE
  component_trace.AddCalledComponent(
      component, target, consumed_args, filename, lineno, capacity,
      action=action)
>>>>>>> afc34abd

  return component, remaining_args


def _MakeParseFn(fn, metadata):
  """Creates a parse function for fn.

  Args:
    fn: The function or class to create the parse function for.
    metadata: Additional metadata about the component the parse function is for.
  Returns:
    A parse function for fn. The parse function accepts a list of arguments
    and returns (varargs, kwargs), remaining_args. The original function fn
    can then be called with fn(*varargs, **kwargs). The remaining_args are
    the leftover args from the arguments to the parse function.
  """
  fn_spec = inspectutils.GetFullArgSpec(fn)

  # Note: num_required_args is the number of positional arguments without
  # default values. All of these arguments are required.
  num_required_args = len(fn_spec.args) - len(fn_spec.defaults)
  required_kwonly = set(fn_spec.kwonlyargs) - set(fn_spec.kwonlydefaults)

  def _ParseFn(args):
    """Parses the list of `args` into (varargs, kwargs), remaining_args."""
    kwargs, remaining_kwargs, remaining_args = _ParseKeywordArgs(args, fn_spec)

    # Note: _ParseArgs modifies kwargs.
    parsed_args, kwargs, remaining_args, capacity = _ParseArgs(
        fn_spec.args, fn_spec.defaults, num_required_args, kwargs,
        remaining_args, metadata)

    if fn_spec.varargs or fn_spec.varkw:
      # If we're allowed *varargs or **kwargs, there's always capacity.
      capacity = True

    extra_kw = set(kwargs) - set(fn_spec.kwonlyargs)
    if fn_spec.varkw is None and extra_kw:
      raise FireError('Unexpected kwargs present:', extra_kw)

    missing_kwonly = set(required_kwonly) - set(kwargs)
    if missing_kwonly:
      raise FireError('Missing required flags:', missing_kwonly)

    # If we accept *varargs, then use all remaining arguments for *varargs.
    if fn_spec.varargs is not None:
      varargs, remaining_args = remaining_args, []
    else:
      varargs = []

    for index, value in enumerate(varargs):
      varargs[index] = _ParseValue(value, None, None, metadata)

    varargs = parsed_args + varargs
    remaining_args += remaining_kwargs

    consumed_args = args[:len(args) - len(remaining_args)]
    return (varargs, kwargs), consumed_args, remaining_args, capacity

  return _ParseFn


def _ParseArgs(fn_args, fn_defaults, num_required_args, kwargs,
               remaining_args, metadata):
  """Parses the positional and named arguments from the available supplied args.

  Modifies kwargs, removing args as they are used.

  Args:
    fn_args: A list of argument names that the target function accepts,
        including positional and named arguments, but not the varargs or kwargs
        names.
    fn_defaults: A list of the default values in the function argspec.
    num_required_args: The number of required arguments from the function's
        argspec. This is the number of arguments without a default value.
    kwargs: Dict with named command line arguments and their values.
    remaining_args: The remaining command line arguments, which may still be
        used as positional arguments.
    metadata: Metadata about the function, typically from Fire decorators.
  Returns:
    parsed_args: A list of values to be used as positional arguments for calling
        the target function.
    kwargs: The input dict kwargs modified with the used kwargs removed.
    remaining_args: A list of the supplied args that have not been used yet.
    capacity: Whether the call could have taken args in place of defaults.
  Raises:
    FireError: If additional positional arguments are expected, but none are
        available.
  """
  accepts_positional_args = metadata.get(decorators.ACCEPTS_POSITIONAL_ARGS)
  capacity = False  # If we see a default get used, we'll set capacity to True

  # Select unnamed args.
  parsed_args = []
  for index, arg in enumerate(fn_args):
    value = kwargs.pop(arg, None)
    if value is not None:  # A value is specified at the command line.
      value = _ParseValue(value, index, arg, metadata)
      parsed_args.append(value)
    else:  # No value has been explicitly specified.
      if remaining_args and accepts_positional_args:
        # Use a positional arg.
        value = remaining_args.pop(0)
        value = _ParseValue(value, index, arg, metadata)
        parsed_args.append(value)
      elif index < num_required_args:
        raise FireError(
            'The function received no value for the required argument:', arg)
      else:
        # We're past the args for which there's no default value.
        # There's a default value for this arg.
        capacity = True
        default_index = index - num_required_args  # index into the defaults.
        parsed_args.append(fn_defaults[default_index])

  for key, value in kwargs.items():
    kwargs[key] = _ParseValue(value, None, key, metadata)

  return parsed_args, kwargs, remaining_args, capacity


def _ParseKeywordArgs(args, fn_spec):
  """Parses the supplied arguments for keyword arguments.

  Given a list of arguments, finds occurrences of --name value, and uses 'name'
  as the keyword and 'value' as the value. Constructs and returns a dictionary
  of these keyword arguments, and returns a list of the remaining arguments.

  Only if fn_keywords is None, this only finds argument names used by the
  function, specified through fn_args.

  This returns the values of the args as strings. They are later processed by
  _ParseArgs, which converts them to the appropriate type.

  Args:
    args: A list of arguments.
    fn_spec: The inspectutils.FullArgSpec describing the given callable.
  Returns:
    kwargs: A dictionary mapping keywords to values.
    remaining_kwargs: A list of the unused kwargs from the original args.
    remaining_args: A list of the unused arguments from the original args.
  Raises:
    FireError: If a single-character flag is passed that could refer to multiple
        possible args.
  """
  kwargs = {}
  remaining_kwargs = []
  remaining_args = []
  fn_keywords = fn_spec.varkw
  fn_args = fn_spec.args + fn_spec.kwonlyargs

  if not args:
    return kwargs, remaining_kwargs, remaining_args

  skip_argument = False

  for index, argument in enumerate(args):
    if skip_argument:
      skip_argument = False
      continue

    if _IsFlag(argument):
      # This is a named argument. We get its value from this arg or the next.

      # Terminology:
      # argument: A full token from the command line, e.g. '--alpha=10'
      # stripped_argument: An argument without leading hyphens.
      # key: The contents of the stripped argument up to the first equal sign.
      # "shortcut flag": refers to an argument where the key is just the first
      #   letter of a longer keyword.
      # keyword: The Python function argument being set by this argument.
      # value: The unparsed value for that Python function argument.
      contains_equals = '=' in argument
      stripped_argument = argument.lstrip('-')
      if contains_equals:
        key, value = stripped_argument.split('=', 1)
      else:
        key = stripped_argument

      key = key.replace('-', '_')
      is_bool_syntax = (not contains_equals and
                        (index + 1 == len(args) or _IsFlag(args[index + 1])))

      # Determine the keyword.
      keyword = ''  # Indicates no valid keyword has been found yet.
      if (key in fn_args
          or (is_bool_syntax and key.startswith('no') and key[2:] in fn_args)
          or fn_keywords):
        keyword = key
      elif len(key) == 1:
        # This may be a shortcut flag.
        matching_fn_args = [arg for arg in fn_args if arg[0] == key]
        if len(matching_fn_args) == 1:
          keyword = matching_fn_args[0]
        elif len(matching_fn_args) > 1:
          raise FireError("The argument '{}' is ambiguous as it could "
                          "refer to any of the following arguments: {}".format(
                              argument, matching_fn_args))

      # Determine the value.
      if not keyword:
        got_argument = False
      elif contains_equals:
        # Already got the value above.
        got_argument = True
      elif is_bool_syntax:
        # There's no next arg or the next arg is a Flag, so we consider this
        # flag to be a boolean.
        got_argument = True
        if keyword in fn_args:
          value = 'True'
        elif keyword.startswith('no'):
          keyword = keyword[2:]
          value = 'False'
        else:
          value = 'True'
      else:
        # The assert should pass. Otherwise either contains_equals or
        # is_bool_syntax would have been True.
        assert index + 1 < len(args)
        value = args[index + 1]
        got_argument = True

      # In order for us to consume the argument as a keyword arg, we either:
      # Need to be explicitly expecting the keyword, or we need to be
      # accepting **kwargs.
      skip_argument = not contains_equals and not is_bool_syntax
      if got_argument:
        kwargs[keyword] = value
      else:
        remaining_kwargs.append(argument)
        if skip_argument:
          remaining_kwargs.append(args[index + 1])
    else:  # not _IsFlag(argument)
      remaining_args.append(argument)

  return kwargs, remaining_kwargs, remaining_args


def _IsFlag(argument):
  """Determines if the argument is a flag argument.

  If it starts with a hyphen and isn't a negative number, it's a flag.

  Args:
    argument: A command line argument that may or may not be a flag.
  Returns:
    A boolean indicating whether the argument is a flag.
  """
  return _IsSingleCharFlag(argument) or _IsMultiCharFlag(argument)


def _IsSingleCharFlag(argument):
  """Determines if the argument is a single char flag (e.g. '-a')."""
  return re.match('^-[a-zA-Z]$', argument) or re.match('^-[a-zA-Z]=', argument)


def _IsMultiCharFlag(argument):
  """Determines if the argument is a multi char flag (e.g. '--alpha')."""
  return argument.startswith('--') or re.match('^-[a-zA-Z]', argument)


def _ParseValue(value, index, arg, metadata):
  """Parses value, a string, into the appropriate type.

  The function used to parse value is determined by the remaining arguments.

  Args:
    value: The string value to be parsed, typically a command line argument.
    index: The index of the value in the function's argspec.
    arg: The name of the argument the value is being parsed for.
    metadata: Metadata about the function, typically from Fire decorators.
  Returns:
    value, parsed into the appropriate type for calling a function.
  """
  parse_fn = parser.DefaultParseValue

  # We check to see if any parse function from the fn metadata applies here.
  parse_fns = metadata.get(decorators.FIRE_PARSE_FNS)
  if parse_fns:
    default = parse_fns['default']
    positional = parse_fns['positional']
    named = parse_fns['named']

    if index is not None and 0 <= index < len(positional):
      parse_fn = positional[index]
    elif arg in named:
      parse_fn = named[arg]
    elif default is not None:
      parse_fn = default

  return parse_fn(value)<|MERGE_RESOLUTION|>--- conflicted
+++ resolved
@@ -669,20 +669,17 @@
   fn = component.__call__ if treatment == 'callable' else component
   parse = _MakeParseFn(fn, metadata)
   (varargs, kwargs), consumed_args, remaining_args, capacity = parse(args)
-  component = fn(*varargs, **kwargs)
-
-<<<<<<< HEAD
+
   if six.PY34:
     import asyncio  # pylint: disable=import-error
     if asyncio.iscoroutinefunction(fn):
       loop = asyncio.get_event_loop()
-      result = loop.run_until_complete(fn(*varargs, **kwargs))
+      component = loop.run_until_complete(fn(*varargs, **kwargs))
     else:
-      result = fn(*varargs, **kwargs)
+      component = fn(*varargs, **kwargs)
   else:
-    result = fn(*varargs, **kwargs)
-  return result, consumed_args, remaining_args, capacity
-=======
+    component = fn(*varargs, **kwargs)
+
   if treatment == 'class':
     action = trace.INSTANTIATED_CLASS
   elif treatment == 'routine':
@@ -692,7 +689,6 @@
   component_trace.AddCalledComponent(
       component, target, consumed_args, filename, lineno, capacity,
       action=action)
->>>>>>> afc34abd
 
   return component, remaining_args
 
